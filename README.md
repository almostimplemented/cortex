# Cortex ![TravisCI](https://travis-ci.com/thinktopic/cortex.svg?token=pNFS4aJt3yqGNNwZvG5z&branch=master)

Neural networks, regression and feature learning in Clojure.

Cortex has been developed by [ThinkTopic](http://thinktopic.com) in collaboration with [Mike Anderson](https://github.com/mikera).

<a href="https://www.thinktopic.com"><img src="https://cloud.githubusercontent.com/assets/17600203/21554632/6257d9b0-cdce-11e6-8fc6-1a04ec8e9664.jpg" width="200"/></a>

## Mailing List

https://groups.google.com/forum/#!forum/clojure-cortex

## Usage

Cortex has a 0.5.0 release meaning all libraries are released on clojars.  This is very preliminary and I would expect quite a few things to change
over time but it should allow you to train some initial classifiers or regressions.  Note that the save format has not stabilized and although we do
just save edn data in nippy format it may require some effort to bring versions of saved forward.  Once a future proof save format has been
nailed down then we are a major step closer to 1.0.0.

## Cortex Design

Design is detailed here:
[Cortex Design Document](docs/design.md)

Please see the various unit tests and examples for training a model.  Specifically see:
[mnist verification](src/cortex/verify/nn/train.clj)

Also, for an example of using cortex in a more real-world scenario please see:
[mnist example](examples/suite-classification/src/suite_classification/core.clj).



### Existing Framework Comparisons

* Stanford CS 231 [Lecture 12](http://cs231n.stanford.edu/slides/winter1516_lecture12.pdf) contains a detailed
  breakdown of Caffe, Torch, Theano, and TensorFlow.



### TODO:

 * hdf5 import of major keras models (vgg-net).  This requires each model along with a single input and per-layer outputs for that input.  Please don't ask for anything to be supported unless you can provide the appropriate thorough test.

 * Recurrence in all forms.  There is some work towards that direction in the compute branch and it is specifically designed to match the cudnn API for recurrence.  This is less important at this point than running some of the larger pre-trained models.

 * Graph-based description layer.  This will make doing things like res-nets and dense-nets easier and repeatable.

 * Better training - currently there are lots of things that don't train as well as we would like.  This could be because we are using Adam exclusively instead of sgd, it could be because of bugs in the code or it could be because we need different weight initialization.  In any case, building larger nets that train better is of course of critical importance.

 * Speaking of larger nets, multiple GPU support and multiple machine support (which could be helped by the above graph based description layer).

 * Profiling GPU system to make sure we are using as much GPU as possible in the single-gpu case.

 * Better data import/augmentation systems.  Basically inline augmentation of data so the net never sees the same training example twice.

 * Better data import/visualization support.  We need a solid panda-equivalent with some level of visualization and feature parity and it isn't clear the best way to get this.  Currently there are three different 'dataset' abstractions in clojure it isn't clear if any of them support the level of indirection and features that panda does.


### Getting Started:

 * Get the project and run lein test in both cortex and compute.  The various unit tests train various models.

### GPU Compute Install Instructions

#### Ubuntu

Basic steps include, at minimum: Installing nvidia-cuda-toolkit.
and installing cudnn available from here: https://developer.nvidia.com/cudnn publicly.

    $ sudo apt-get install nvidia-cuda-toolkit nvidia-361 libcuda1-361

The .zip contains some libraries that you will need to make available to the loader. I simply copied the library files to /usr/lib, though I'm sure there's a better way of doing this.

Depending on which distribution you're on you will either have cuda7.5 or cuda8.0. Current master is 7.5, if you're running 8.0 you will need to use the following branch (basically specifies a different dep for the jni bindings -- o/w code is identical):

https://github.com/thinktopic/cortex/tree/cuda-8.0


#### Mac OS
These instructions follow the gpu setup from [Tensor Flow](https://github.com/tensorflow/tensorflow/blob/master/tensorflow/g3doc/get_started/os_setup.md#optional-setup-gpu-for-mac), i.e.:

Install coreutils and cuda:

    $ brew install coreutils
    $ brew tap caskroom/cask
    $ brew cask install cuda

Add CUDA Tool kit to bash profile

    export CUDA_HOME=/usr/local/cuda
    export DYLD_LIBRARY_PATH="$DYLD_LIBRARY_PATH:$CUDA_HOME/lib"
    export PATH="$CUDA_HOME/bin:$PATH"

Download the CUDA Deep Neural Network [libraries](https://developer.nvidia.com/cudnn).

Once downloaded and unzipped, moving the files:

    $ sudo mv include/cudnn.h /Developer/NVIDIA/CUDA-8.0/include/
    $ sudo mv lib/libcudnn* /Developer/NVIDIA/CUDA-8.0/lib
    $ sudo ln -s /Developer/NVIDIA/CUDA-8.0/lib/libcudnn* /usr/local/cuda/lib/

Should you see a jni linking error similar to this

```
Retrieving org/bytedeco/javacpp-presets/cuda/8.0-1.2/cuda-8.0-1.2-macosx-x86_64.jar from central
Exception in thread "main" java.lang.UnsatisfiedLinkError: no jnicudnn in java.library.path, compiling:(think/compute/nn/cuda_backend.c
lj:82:28)
        at clojure.lang.Compiler.analyze(Compiler.java:6688)
        at clojure.lang.Compiler.analyze(Compiler.java:6625)
        at clojure.lang.Compiler$HostExpr$Parser.parse(Compiler.java:1009)
```

Make sure you have installed the appropriate CUDNN for your version of CUDA.
<<<<<<< HEAD
=======

If attempting a fresh install and run from `Master` you should also make sure to run `cortex/local-install.sh` before running an example (examples/suite-classification/trains.sh for example).
>>>>>>> 2021b365

### See also:

[Roadmap](docs/ROADMAP.md)<|MERGE_RESOLUTION|>--- conflicted
+++ resolved
@@ -111,11 +111,8 @@
 ```
 
 Make sure you have installed the appropriate CUDNN for your version of CUDA.
-<<<<<<< HEAD
-=======
 
 If attempting a fresh install and run from `Master` you should also make sure to run `cortex/local-install.sh` before running an example (examples/suite-classification/trains.sh for example).
->>>>>>> 2021b365
 
 ### See also:
 
